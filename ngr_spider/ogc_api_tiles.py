import urllib.request
import json
import logging
from .models import VectorTileStyle, OatLayer

LOGGER = logging.getLogger(__name__)


class Info:
    description: str
    title: str
    version: str

    def __init__(self, data: dict):
        self.description = data["description"]
        self.title = data["title"]
        self.version = data["version"]
        pass


class ServiceDesc:
    def __init__(self, href: str):
        with urllib.request.urlopen(href) as url:
            self.json = json.load(url)

    def get_info(self):
        return Info(self.json["info"])

    def get_tags(self):
        return self.json["tags"]

    def get_servers(self):
        return self.json["servers"]

    def __get_url_from_servers(self, servers: list[str]):
        for server in servers:
            if len(server["url"]) > 0:
                return server["url"]

    def get_tile_request_url(self):
        paths = self.json["paths"]
        for path in paths:
            if (
                "{tileMatrixSetId}" in path
                and "{tileMatrix}" in path
                and "{tileRow}" in path
                and "{tileCol}" in path
            ):
                return (
                    self.__get_url_from_servers(self.get_servers()) + path
                )  # kijken in de spec of service url altijd goed is


class Data:
    def __init__(self, href: str):
        with urllib.request.urlopen(href) as url:
            self.json = json.load(url)


class Tiles:
    def __init__(self, href: str):
        with urllib.request.urlopen(href) as url:
            self.json = json.load(url)


class TileMatrixSets:
    def __init__(self, href: str):
        with urllib.request.urlopen(href) as url:
            self.json = json.load(url)


# TODO use async methods
class OGCApiTiles:
    service_url: str
    service_type: str

    service_desc: ServiceDesc
    data: Data
    tiles: Tiles
    tile_matrix_sets: TileMatrixSets

    title: str
    description: str

    def __init__(self, url):
        self.service_url = url
        self.__load_landing_page(url)

    # https://docs.mapbox.com/mapbox-gl-js/style-spec/sources/#vector
    def get_layers(self):
        service_layer_name: str
        service_layer_title: str = ""
        service_layer_abstract: str
        service_layer_crs: str = ""
        service_layer_min_scale: str = ""
        service_layer_max_scale: str = ""
        service_data_type: str

        # process styles
        # TODO style should be generated based on the type of the tiles; png, Vector etc.
        vector_tile_styles: list[VectorTileStyle] = self.get_styles()

        # process layers
        tiles_json = self.tiles.json

        service_layer_name = tiles_json["title"]
        service_layer_abstract = tiles_json["description"]

        tile_sets = tiles_json["tilesets"]
        for tile_set in tile_sets:
<<<<<<< HEAD
=======
            layer_tile_matrix_set_id = tile_set["tileMatrixSetId"]
            if layer_tile_matrix_set_id in layer_tile_set_matrix:
                # https://docs.kadaster.nl/ggc/ggs-ggc-library/algemeen/scale-set/
                service_layer_min_scale = layer_tile_set_matrix[
                    layer_tile_matrix_set_id
                ]
>>>>>>> 631f37af
            service_layer_crs = tile_set["crs"]

            service_layer_title = tile_set["title"] if "title" in tile_set else ""
            t_links = tile_set["links"]
            for l in t_links:
                if l["rel"] == "self":
                    with urllib.request.urlopen(l["href"]) as url:
                        tile = json.load(url)
                        service_layer_title = tile["title"]
                        self.service_type = tile["dataType"]

        return [
            OatLayer(
                service_layer_name,
                service_layer_title,
                service_layer_abstract,
                "",
                vector_tile_styles,
                service_layer_crs,
                service_layer_min_scale,
                service_layer_max_scale,
            )
        ]

    def __load_landing_page(self, service_url: str):
        with urllib.request.urlopen(service_url) as response:
            response_body = response.read().decode("utf-8")
            response_body_data = json.loads(response_body)

            links = response_body_data["links"]
            for link in links:
                if link["rel"] == "service-desc":
                    self.service_desc = ServiceDesc(link["href"])
                elif link["rel"] == "data":
                    self.data = Data(link["href"])
                elif link["rel"] == "tiles":
                    self.tiles = Tiles(link["href"])
                elif link["rel"] == "tileMatrixSets":
                    self.tile_matrix_sets = TileMatrixSets(link["href"])
            title = response_body_data["title"]
            self.title = title if title else ""
            description = response_body_data["description"]
            self.description = description if description else ""

    def get_styles(self):
        styles: list[VectorTileStyle] = []
        data = self.data.json
        default_style_name: str = ""
        if data["default"] is not None:
            default_style_name = data["default"]

        for style in data["styles"]:
            style_stylesheet = ""
            for link in style["links"]:
                sr = link["rel"]
                if sr == "stylesheet":
                    style_stylesheet = link["href"]
            s = VectorTileStyle(style["title"], style_stylesheet)
            if len(default_style_name) > 0:
                styles.insert(0, s)  # insert as first element if it is default
            else:
                styles.append(s)

        return styles

    def get_tile_matrix_sets(self):
        tile_matrix_sets = dict()
        matrix_sets = self.tile_matrix_sets.json
        for matrix_set in matrix_sets["tileMatrixSets"]:
            matrix_set_id = matrix_set["id"]
            tile_matrix_sets[matrix_set["id"]] = {}
            matrix_set_url: str
            for link in matrix_set["links"]:
                se = link["rel"]
                if se == "self":
                    with urllib.request.urlopen(link["href"]) as url:
                        matrix_set_meta = json.load(url)
                        for i in matrix_set_meta["tileMatrices"]:
                            tile_matrix_sets[matrix_set_id] = i["scaleDenominator"]

        return tile_matrix_sets<|MERGE_RESOLUTION|>--- conflicted
+++ resolved
@@ -100,6 +100,9 @@
         # TODO style should be generated based on the type of the tiles; png, Vector etc.
         vector_tile_styles: list[VectorTileStyle] = self.get_styles()
 
+        # process min/max resolution
+        layer_tile_set_matrix = self.get_tile_matrix_sets()
+
         # process layers
         tiles_json = self.tiles.json
 
@@ -108,15 +111,12 @@
 
         tile_sets = tiles_json["tilesets"]
         for tile_set in tile_sets:
-<<<<<<< HEAD
-=======
             layer_tile_matrix_set_id = tile_set["tileMatrixSetId"]
             if layer_tile_matrix_set_id in layer_tile_set_matrix:
                 # https://docs.kadaster.nl/ggc/ggs-ggc-library/algemeen/scale-set/
                 service_layer_min_scale = layer_tile_set_matrix[
                     layer_tile_matrix_set_id
                 ]
->>>>>>> 631f37af
             service_layer_crs = tile_set["crs"]
 
             service_layer_title = tile_set["title"] if "title" in tile_set else ""
